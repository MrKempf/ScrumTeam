--- conflicted
+++ resolved
@@ -5,11 +5,7 @@
 import json
 from dataclasses import dataclass
 from pathlib import Path
-<<<<<<< HEAD
-from typing import Any, Dict, Iterable, List, Mapping, Sequence, Union, cast
-=======
 from typing import Dict, Iterable, List, Mapping, Sequence, Union, cast
->>>>>>> b31cb6b4
 
 from . import best_practices
 from .document_reader import extract_keywords, read_requirements
@@ -327,24 +323,6 @@
             continue
         lines.append(f"{key.title()}: {value}")
 
-<<<<<<< HEAD
-    adr_entries = cast(Iterable[Dict[str, Any]], result.get("adr_decisions", []))
-    if adr_entries:
-        lines.append("\n=== Architecture Decision Records ===")
-        for entry in adr_entries:
-            identifier = entry.get("id", "ADR")
-            title = entry.get("title", "Decision")
-            status = entry.get("status", "Proposed")
-            lines.append(f"{identifier} - {title} ({status})")
-            decision = entry.get("decision")
-            if decision:
-                lines.append(f"  Decision: {decision}")
-            consequences = entry.get("consequences")
-            if consequences:
-                lines.append(f"  Consequences: {consequences}")
-
-=======
->>>>>>> b31cb6b4
     provider_info = result.get("llm_providers")
     if isinstance(provider_info, dict):
         lines.append("\n=== LLM Provider Assignments ===")
